--- conflicted
+++ resolved
@@ -4,18 +4,6 @@
 
 ## Algorithms
 
-<<<<<<< HEAD
-| Name             | Action Space |                                                                                                  Source |
-| ---------------- | :----------: | ------------------------------------------------------------------------------------------------------: |
-| DQN              |   Discrete   |                                        [Minh et. al. 2015](https://www.nature.com/articles/nature14236) |
-| Double DQN       |   Discrete   |                              [van Hasselt et. al. 2016](https://dl.acm.org/doi/10.5555/3016100.3016191) |
-| Bootstrapped DQN |   Discrete   |                                                 [Osband et. al. 2016](https://arxiv.org/abs/1602.04621) |
-| Ensemble DQN     |   Discrete   |                                 [Anschel et. al 2017](http://proceedings.mlr.press/v70/anschel17a.html) |
-| MaxMin DQN       |   Discrete   |                                                    [Lan et. al. 2020](https://arxiv.org/abs/2002.06487) |
-| SCDQN            |   Discrete   |                                [Zhu et. al. 2021](https://www.aaai.org/AAAI21Papers/AAAI-3820.ZhuR.pdf) |
-| ACCDDQN          |   Discrete   |                                                  [Jiang et. al. 2021](https://arxiv.org/abs/2105.00704) |
-| KE-BootDQN       |   Discrete   |                                                  [Waltz, Okhrin 2022](https://arxiv.org/abs/2201.08078) |
-=======
 | Name             | Action Space |                                                                        Source |
 | ---------------- | :----------: | ----------------------------------------------------------------------------: |
 | DQN              |   Discrete   |                          [Mnih et. al. 2015](https://www.nature.com/articles/nature14236) |
@@ -26,15 +14,14 @@
 | SCDQN            |   Discrete   |      [Zhu et. al. 2021](https://www.aaai.org/AAAI21Papers/AAAI-3820.ZhuR.pdf) |
 | ACCDDQN          | Discrete   | [Jiang et. al. 2021](https://arxiv.org/abs/2105.00704)
 | KE-BootDQN       |   Discrete   |                        [Waltz, Okhrin 2022](https://arxiv.org/abs/2201.08078) |
->>>>>>> 51942b1d
 |                  |
-| DDPG             |  Continuous  |                                              [Lillicrap et. al. 2015](https://arxiv.org/abs/1509.02971) |
-| LSTM-DDPG        |  Continuous  |                              [Meng et. al. 2021](https://ieeexplore.ieee.org/abstract/document/9636140) |
-| TD3              |  Continuous  |                             [Fujimoto et. al. 2018](https://proceedings.mlr.press/v80/fujimoto18a.html) |
-| LSTM-TD3         |  Continuous  |                              [Meng et. al. 2021](https://ieeexplore.ieee.org/abstract/document/9636140) |
-| SAC              |  Continuous  |                                               [Haarnoja et. al. 2019](https://arxiv.org/abs/1812.05905) |
-| LSTM-SAC         |  Continuous  | Own Implementation following [Meng et. al. 2021](https://ieeexplore.ieee.org/abstract/document/9636140) |
-| TQC              |  Continuous  |                           [Kuznetsov et. al. 2020](http://proceedings.mlr.press/v119/kuznetsov20a.html) |
+| DDPG             |  Continuous  |                    [Lillicrap et. al. 2015](https://arxiv.org/abs/1509.02971) |
+| LSTM-DDPG        |  Continuous  |    [Meng et. al. 2021](https://ieeexplore.ieee.org/abstract/document/9636140) |
+| TD3              |  Continuous  |   [Fujimoto et. al. 2018](https://proceedings.mlr.press/v80/fujimoto18a.html) |
+| LSTM-TD3         |  Continuous  |    [Meng et. al. 2021](https://ieeexplore.ieee.org/abstract/document/9636140) |
+| SAC              |  Continuous  |                     [Haarnoja et. al. 2019](https://arxiv.org/abs/1812.05905) |
+| LSTM-SAC         |  Continuous  |   Own Implementation following [Meng et. al. 2021](https://ieeexplore.ieee.org/abstract/document/9636140) |
+| TQC              |  Continuous  | [Kuznetsov et. al. 2020](http://proceedings.mlr.press/v119/kuznetsov20a.html) |
 
 ## Prerequisites
 
@@ -67,7 +54,7 @@
 
 ### Configuration files
 
-In order to train an environment using this package you must specify a training configuration `.yaml` file and place it in one of the two folders in `/tud_rl/configs/` dependening on the type of action space (discrete, continuous) your environment implements.
+In order to train an environment using this package you must specify a training configuration `.json` file and place it in one of the two folders in `/tud_rl/configs` dependening on the type of action space (discrete, continuous) your environment implements.
 
 In this folder you also find a variety of different example configuration files.
 
@@ -75,26 +62,27 @@
 
 ### Training
 
-You can call this package directly as a module from the command line using the `python -m` flag.
+Depending on the type of your task (discrete, continuous), there are two different training scripts under `/tud_rl/run`
 
-To begin training you need to supply the following flags to the module
+- `train_discrete.py`
+- `train_continuous.py`
 
-#### -m (--mode)
+You need to call either of those scripts with the following flags:
 
-Either `discr` for dicrete agents or `cont` for continuous agents.
-
-#### -c (--config_file)
+#### --config_file
 
 This is the name of your config file. Note that the resprctive script only searches through the folder connected to its task. Put differently, if you put your configuration file in `/tud_rl/configs/discrete_actions` folder you can only use discrete algorithms for training.
 
-#### -a (--agent_name)
+#### --agent_name
 
 In your configuration file you can define one or more agents that you want to use with your script. However, training can only be performed for one agent at a time. Therefore it is neccessary to specify the exact agent name you want to choose with this flag.
+
+##### The string of the Agent name correspondes to the file name of the respective agent without extensions.
 
 #### Example:
 
 ```bash
-$ python -m tud_rl -m "discr" -c "example.yaml" -a "DQN"
+$ python TUD_RL/tud_rl/run/train_continuous.py --config_file="asterix.json" --agent_name="DQN"
 ```
 
 ## Gym environment integration
@@ -142,7 +130,7 @@
 
 ```python
 register(
-    id="MyEnv-v0",
+    id="MyEnv-v0", 
     entry_point="tud_rl.envs:MyEnv",
 )
 ```
@@ -153,18 +141,20 @@
 
 ```json
 {
-  "env": {
-    "name": "MyEnv-v0",
-    "max_episode_steps": 100,
-    "state_type": "feature",
-    "wrappers": [],
-    "wrapper_kwargs": {},
-    "env_kwargs": {},
-    "info": ""
-  },
-  "agent": {
-    "DQN": {}
-  }
+    "env":
+    {
+        "name"              : "MyEnv-v0",
+        "max_episode_steps" : 100,
+        "state_type"        : "feature",
+        "wrappers"          : [],
+        "wrapper_kwargs"    : {},
+        "env_kwargs"        : {},
+        "info"              : ""
+    },
+    "agent":
+    {
+        "DQN": {}
+    }
 }
 ```
 
@@ -172,7 +162,7 @@
 
 If you use this code in one of your projects or papers, please cite it as follows.
 
-```bibtex
+~~~bibtex
 @misc{TUDRL,
   author = {Waltz, Martin and Paulig, Niklas},
   title = {RL Dresden Algorithm Suite},
@@ -181,4 +171,4 @@
   journal = {GitHub Repository},
   howpublished = {\url{https://github.com/MarWaltz/TUD_RL}}
 }
-```+~~~
