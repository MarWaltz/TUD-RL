--- conflicted
+++ resolved
@@ -1,5 +1,4 @@
 import copy
-from typing import Tuple
 
 import numpy as np
 import torch
@@ -7,9 +6,9 @@
 import torch.nn.functional as F
 from torch.distributions.normal import Normal
 
-ACTIVATIONS = {"relu": F.relu,
-               "identity": nn.Identity(),
-               "tanh": torch.tanh}
+ACTIVATIONS = {"relu"     : F.relu,
+               "identity" : nn.Identity(),
+               "tanh"     : torch.tanh}
 
 
 # --------------------------- MLP ---------------------------------
@@ -21,13 +20,10 @@
 
         self.struc = net_struc
 
-        assert isinstance(
-            self.struc, list), "net should be a list,  e.g. [[64, 'relu'], [64, 'relu'], 'identity']."
-        assert len(
-            self.struc) >= 2, "net should have at least one hidden layer and a final activation."
-        assert isinstance(
-            self.struc[-1], str), "Final element of net should only be the activation string."
-
+        assert isinstance(self.struc, list), "net should be a list,  e.g. [[64, 'relu'], [64, 'relu'], 'identity']."
+        assert len(self.struc) >= 2, "net should have at least one hidden layer and a final activation."
+        assert isinstance(self.struc[-1], str), "Final element of net should only be the activation string."
+   
         self.layers = nn.ModuleList()
 
         # create input-hidden_1
@@ -35,8 +31,7 @@
 
         # create hidden_1-...-hidden_n
         for idx in range(len(self.struc) - 2):
-            self.layers.append(
-                nn.Linear(self.struc[idx][0], self.struc[idx+1][0]))
+            self.layers.append(nn.Linear(self.struc[idx][0], self.struc[idx+1][0]))
 
         # create hidden_n-out
         self.layers.append(nn.Linear(self.struc[-2][0], out_size))
@@ -69,14 +64,14 @@
     def __init__(self, in_size, out_size, net_struc):
         super().__init__()
 
-        self.MLP1 = MLP(in_size=in_size,
-                        out_size=out_size,
-                        net_struc=net_struc)
-
-        self.MLP2 = MLP(in_size=in_size,
-                        out_size=out_size,
-                        net_struc=net_struc)
-
+        self.MLP1 = MLP(in_size   = in_size, 
+                        out_size  = out_size, 
+                        net_struc = net_struc)
+
+        self.MLP2 = MLP(in_size   = in_size, 
+                        out_size  = out_size, 
+                        net_struc = net_struc)
+    
     def forward(self, x):
         return self.MLP1(x), self.MLP2(x)
 
@@ -93,17 +88,16 @@
 
         # CNN hyperparams
         self.out_channels = 16
-        self.kernel_size = 3
-        self.stride = 1
-        self.padding = 0
+        self.kernel_size  = 3
+        self.stride       = 1
+        self.padding      = 0
 
         # define CNN
-        self.conv = nn.Conv2d(in_channels=in_channels, out_channels=self.out_channels, kernel_size=self.kernel_size,
+        self.conv = nn.Conv2d(in_channels=in_channels, out_channels=self.out_channels, kernel_size=self.kernel_size, \
                               stride=self.stride, padding=self.padding)
 
         # calculate input size for FC layer (which is size of a single feature map multiplied by number of out_channels)
-        self.in_size_FC = self._output_size_filter(
-            height) * self._output_size_filter(width) * self.out_channels
+        self.in_size_FC = self._output_size_filter(height) * self._output_size_filter(width) * self.out_channels
 
     def _output_size_filter(self, size, kernel_size=3, stride=1):
         """Computes for given height or width (here named 'size') of ONE input channel, given
@@ -120,7 +114,7 @@
         # CNN
         x = F.relu(self.conv(s))
 
-        # reshape from torch.Size([batch_size, out_channels, out_height, out_width]) to
+        # reshape from torch.Size([batch_size, out_channels, out_height, out_width]) to 
         # torch.Size([batch_size, out_channels * out_height * out_width])
         x = x.view(x.shape[0], -1)
 
@@ -129,18 +123,17 @@
 
 class MinAtar_DQN(nn.Module):
     """Defines the DQN consisting of the CNN part and a fully-connected layer."""
-
     def __init__(self, in_channels, height, width, num_actions):
         super().__init__()
-
-        self.core = MinAtar_CoreNet(in_channels=in_channels,
-                                    height=height,
-                                    width=width)
-
-        self.head = MLP(in_size=self.core.in_size_FC,
-                        out_size=num_actions,
-                        net_struc=[[128, "relu"], "identity"])
-
+        
+        self.core = MinAtar_CoreNet(in_channels = in_channels,
+                                    height      = height,
+                                    width       = width)
+
+        self.head = MLP(in_size   = self.core.in_size_FC, 
+                        out_size  = num_actions,
+                        net_struc = [[128, "relu"], "identity"])
+    
     def forward(self, s):
         x = self.core(s)
         return self.head(x)
@@ -148,17 +141,16 @@
 
 class MinAtar_BootDQN(nn.Module):
     """Defines the BootDQN consisting of the common CNN part and K different heads."""
-
     def __init__(self, in_channels, height, width, num_actions, K):
         super().__init__()
-
-        self.core = MinAtar_CoreNet(in_channels=in_channels,
-                                    height=height,
-                                    width=width)
-
-        self.heads = nn.ModuleList([MLP(in_size=self.core.in_size_FC,
-                                        out_size=num_actions,
-                                        net_struc=[[128, "relu"], "identity"]) for _ in range(K)])
+        
+        self.core = MinAtar_CoreNet(in_channels = in_channels,
+                                    height      = height,
+                                    width       = width)
+
+        self.heads = nn.ModuleList([MLP(in_size   = self.core.in_size_FC, 
+                                        out_size  = num_actions,
+                                        net_struc = [[128, "relu"], "identity"]) for _ in range(K)])
 
     def forward(self, s, head=None):
         """Returns for a state s all Q(s,a) for each k. Args:
@@ -181,27 +173,27 @@
 # --------------------------- LSTM ---------------------------------
 class LSTM_Actor(nn.Module):
     """Defines recurrent deterministic actor."""
-
+    
     def __init__(self, action_dim, state_shape, use_past_actions) -> None:
         super(LSTM_Actor, self).__init__()
-
+        
         self.use_past_actions = use_past_actions
 
         # current feature extraction
         self.curr_fe_dense1 = nn.Linear(state_shape, 128)
         self.curr_fe_dense2 = nn.Linear(128, 128)
-
+        
         # memory
         if use_past_actions:
             self.mem_dense = nn.Linear(state_shape + action_dim, 128)
         else:
             self.mem_dense = nn.Linear(state_shape, 128)
-        self.mem_LSTM = nn.LSTM(
-            input_size=128, hidden_size=128, num_layers=1, batch_first=True)
-
+        self.mem_LSTM = nn.LSTM(input_size = 128, hidden_size = 128, num_layers = 1, batch_first = True)
+        
         # post combination
         self.post_comb_dense1 = nn.Linear(128 + 128, 128)
         self.post_comb_dense2 = nn.Linear(128, action_dim)
+
 
     def forward(self, s, s_hist, a_hist, hist_len) -> tuple:
         """s, s_hist, hist_len are torch tensors. Shapes:
@@ -209,84 +201,84 @@
         s_hist:   torch.Size([batch_size, history_length, state_shape])
         a_hist:   torch.Size([batch_size, history_length, action_dim])
         hist_len: torch.Size(batch_size)
-
+        
         returns: output with shape torch.Size([batch_size, action_dim]), act_net_info (dict)
-
+        
         Note: 
         The one-layer LSTM is defined with batch_first=True, hence it expects input in form of:
         x = (batch_size, seq_length, state_shape)
-
+        
         The call <out, (hidden, cell) = LSTM(x)> results in: 
         out:    Output (= hidden state) of LSTM for each time step with shape (batch_size, seq_length, hidden_size).
         hidden: The hidden state of the last time step in each sequence with shape (1, batch_size, hidden_size).
         cell:   The cell state of the last time step in each sequence with shape (1, batch_size, hidden_size).
         """
 
-        # ------ current feature extraction ------
+        #------ current feature extraction ------
         curr_fe = F.relu(self.curr_fe_dense1(s))
         curr_fe = F.relu(self.curr_fe_dense2(curr_fe))
 
-        # ------ memory ------
+        #------ memory ------
         # dense layer
         if self.use_past_actions:
             x_mem = F.relu(self.mem_dense(torch.cat([s_hist, a_hist], dim=2)))
         else:
             x_mem = F.relu(self.mem_dense(s_hist))
-
+        
         # LSTM
-        # self.mem_LSTM.flatten_parameters()
+        #self.mem_LSTM.flatten_parameters()
         extracted_mem, (_, _) = self.mem_LSTM(x_mem)
 
         # get selection index according to history lengths (no-history cases will be masked later)
         h_idx = copy.deepcopy(hist_len)
         h_idx[h_idx == 0] = 1
         h_idx -= 1
-
+        
         # select LSTM output, resulting shape is (batch_size, hidden_dim)
         hidden_mem = extracted_mem[torch.arange(extracted_mem.size(0)), h_idx]
-
+        
         # mask no-history cases to yield zero extracted memory
         hidden_mem[hist_len == 0] = 0.0
 
-        # ------ post combination ------
+        #------ post combination ------
         # concate current feature extraction with generated memory
         x = torch.cat([curr_fe, hidden_mem], dim=1)
 
         # final dense layers
         x = F.relu(self.post_comb_dense1(x))
         x = torch.tanh(self.post_comb_dense2(x))
-
+        
         # create dict for logging
-        act_net_info = dict(Actor_CurFE=curr_fe.detach().mean().cpu().numpy(),
-                            Actor_ExtMemory=hidden_mem.detach().mean().cpu().numpy())
-
+        act_net_info = dict(Actor_CurFE = curr_fe.detach().mean().cpu().numpy(),
+                            Actor_ExtMemory = hidden_mem.detach().mean().cpu().numpy())
+        
         # return output
         return x, act_net_info
 
 
 class LSTM_Critic(nn.Module):
     """Defines recurrent critic network to compute Q-values."""
-
+    
     def __init__(self, action_dim, state_shape, use_past_actions) -> None:
         super(LSTM_Critic, self).__init__()
-
+        
         self.use_past_actions = use_past_actions
 
         # current feature extraction
         self.curr_fe_dense1 = nn.Linear(state_shape + action_dim, 128)
         self.curr_fe_dense2 = nn.Linear(128, 128)
-
+        
         # memory
         if use_past_actions:
             self.mem_dense = nn.Linear(state_shape + action_dim, 128)
         else:
             self.mem_dense = nn.Linear(state_shape, 128)
-        self.mem_LSTM = nn.LSTM(
-            input_size=128, hidden_size=128, num_layers=1, batch_first=True)
-
+        self.mem_LSTM = nn.LSTM(input_size = 128, hidden_size = 128, num_layers = 1, batch_first = True)
+        
         # post combination
         self.post_comb_dense1 = nn.Linear(128 + 128, 128)
         self.post_comb_dense2 = nn.Linear(128, 1)
+        
 
     def forward(self, s, a, s_hist, a_hist, hist_len, log_info=True) -> tuple:
         """s, s_hist, a_hist are torch tensors. Shapes:
@@ -296,34 +288,34 @@
         a_hist:   torch.Size([batch_size, history_length, action_dim])
         hist_len: torch.Size(batch_size)
         log_info: Bool, whether to return logging dict
-
+        
         returns: output with shape torch.Size([batch_size, 1]), critic_net_info (dict) (if log_info)
-
+        
         Note: 
         The one-layer LSTM is defined with batch_first=True, hence it expects input in form of:
         x = (batch_size, seq_length, state_shape)
-
+        
         The call <out, (hidden, cell) = LSTM(x)> results in: 
         out:    Output (= hidden state) of LSTM for each time step with shape (batch_size, seq_length, hidden_size).
         hidden: The hidden state of the last time step in each sequence with shape (1, batch_size, hidden_size).
         cell:   The cell state of the last time step in each sequence with shape (1, batch_size, hidden_size).
         """
 
-        # ------ current feature extraction ------
+        #------ current feature extraction ------
         # concatenate obs and act
         sa = torch.cat([s, a], dim=1)
         curr_fe = F.relu(self.curr_fe_dense1(sa))
         curr_fe = F.relu(self.curr_fe_dense2(curr_fe))
-
-        # ------ memory ------
+        
+        #------ memory ------
         # dense layer
         if self.use_past_actions:
             x_mem = F.relu(self.mem_dense(torch.cat([s_hist, a_hist], dim=2)))
         else:
             x_mem = F.relu(self.mem_dense(s_hist))
-
+        
         # LSTM
-        # self.mem_LSTM.flatten_parameters()
+        #self.mem_LSTM.flatten_parameters()
         extracted_mem, (_, _) = self.mem_LSTM(x_mem)
 
         # get selection index according to history lengths (no-history cases will be masked later)
@@ -336,19 +328,19 @@
 
         # mask no-history cases to yield zero extracted memory
         hidden_mem[hist_len == 0] = 0.0
-
-        # ------ post combination ------
+        
+        #------ post combination ------
         # concatenate current feature extraction with generated memory
         x = torch.cat([curr_fe, hidden_mem], dim=1)
-
+        
         # final dense layers
         x = F.relu(self.post_comb_dense1(x))
         x = self.post_comb_dense2(x)
 
         # create dict for logging
         if log_info:
-            critic_net_info = dict(Critic_CurFE=curr_fe.detach().mean().cpu().numpy(),
-                                   Critic_ExtMemory=hidden_mem.detach().mean().cpu().numpy())
+            critic_net_info = dict(Critic_CurFE = curr_fe.detach().mean().cpu().numpy(),
+                                   Critic_ExtMemory = hidden_mem.detach().mean().cpu().numpy())
             return x, critic_net_info
         else:
             return x
@@ -358,20 +350,20 @@
     def __init__(self, action_dim, state_shape, use_past_actions) -> None:
         super(LSTM_Double_Critic, self).__init__()
 
-        self.LSTM_Q1 = LSTM_Critic(action_dim=action_dim,
-                                   state_shape=state_shape,
-                                   use_past_actions=use_past_actions)
-
-        self.LSTM_Q2 = LSTM_Critic(action_dim=action_dim,
-                                   state_shape=state_shape,
-                                   use_past_actions=use_past_actions)
+        self.LSTM_Q1 = LSTM_Critic(action_dim       = action_dim, 
+                                   state_shape      = state_shape,
+                                   use_past_actions = use_past_actions)
+
+        self.LSTM_Q2 = LSTM_Critic(action_dim       = action_dim, 
+                                   state_shape      = state_shape,
+                                   use_past_actions = use_past_actions)
 
     def forward(self, s, a, s_hist, a_hist, hist_len) -> tuple:
-        q1 = self.LSTM_Q1(s, a, s_hist, a_hist, hist_len, log_info=False)
-        q2, critic_net_info = self.LSTM_Q2(
-            s, a, s_hist, a_hist, hist_len, log_info=True)
+        q1                  = self.LSTM_Q1(s, a, s_hist, a_hist, hist_len, log_info=False)
+        q2, critic_net_info = self.LSTM_Q2(s, a, s_hist, a_hist, hist_len, log_info=True)
 
         return q1, q2, critic_net_info
+
 
     def single_forward(self, s, a, s_hist, a_hist, hist_len):
         q1 = self.LSTM_Q1(s, a, s_hist, a_hist, hist_len, log_info=False)
@@ -379,11 +371,10 @@
         return q1
 
 
-# -------------------------- SAC: GaussianActor ----------------------------
+#-------------------------- SAC: GaussianActor ----------------------------
 
 class GaussianActor(nn.Module):
     """Defines stochastic actor based on a Gaussian distribution."""
-
     def __init__(self, action_dim, state_shape, log_std_min=-20, log_std_max=2):
         super(GaussianActor, self).__init__()
 
@@ -393,7 +384,7 @@
         self.linear1 = nn.Linear(state_shape, 256)
         self.linear2 = nn.Linear(256, 256)
 
-        self.mu = nn.Linear(256, action_dim)
+        self.mu      = nn.Linear(256, action_dim)
         self.log_std = nn.Linear(256, action_dim)
 
     def forward(self, s, deterministic, with_logprob):
@@ -410,11 +401,11 @@
         x = F.relu(self.linear2(x))
 
         # compute mean, log_std and std of Gaussian
-        mu = self.mu(x)
+        mu      = self.mu(x)
         log_std = self.log_std(x)
         log_std = torch.clamp(log_std, self.log_std_min, self.log_std_max)
-        std = torch.exp(log_std)
-
+        std     = torch.exp(log_std)
+        
         # construct pre-squashed distribution
         pi_distribution = Normal(mu, std)
 
@@ -423,15 +414,14 @@
             pi_action = mu
         else:
             pi_action = pi_distribution.rsample()
-
+        
         # compute logprob from Gaussian and then correct it for the Tanh squashing
         if with_logprob:
 
-            # this does not exactly match the expression given in Appendix C in the paper, but it is
+            # this does not exactly match the expression given in Appendix C in the paper, but it is 
             # equivalent and according to SpinningUp OpenAI numerically much more stable
             logp_pi = pi_distribution.log_prob(pi_action).sum(axis=1)
-            logp_pi -= (2*(np.log(2) - pi_action -
-                        F.softplus(-2*pi_action))).sum(axis=1)
+            logp_pi -= (2*(np.log(2) - pi_action - F.softplus(-2*pi_action))).sum(axis=1)
 
             # logp_pi sums in both prior steps over all actions,
             # since these are assumed to be independent Gaussians and can thus be factorized into their margins
@@ -448,17 +438,16 @@
         return pi_action, logp_pi
 
 
-# -------------------------- LSTM-SAC: GaussianActor ----------------------------
+#-------------------------- LSTM-SAC: GaussianActor ----------------------------
 
 class LSTM_GaussianActor(nn.Module):
     """Defines recurrent, stochastic actor based on a Gaussian distribution."""
-
     def __init__(self, action_dim, state_shape, use_past_actions, log_std_min=-20, log_std_max=2):
         super(LSTM_GaussianActor, self).__init__()
 
         self.use_past_actions = use_past_actions
-        self.log_std_min = log_std_min
-        self.log_std_max = log_std_max
+        self.log_std_min      = log_std_min
+        self.log_std_max      = log_std_max
 
         # current feature extraction
         self.curr_fe_dense1 = nn.Linear(state_shape, 128)
@@ -469,14 +458,13 @@
             self.mem_dense = nn.Linear(state_shape + action_dim, 128)
         else:
             self.mem_dense = nn.Linear(state_shape, 128)
-        self.mem_LSTM = nn.LSTM(
-            input_size=128, hidden_size=128, num_layers=1, batch_first=True)
-
+        self.mem_LSTM = nn.LSTM(input_size = 128, hidden_size = 128, num_layers = 1, batch_first = True)
+        
         # post combination
         self.post_comb_dense = nn.Linear(128 + 128, 128)
 
         # output mu and log_std
-        self.mu = nn.Linear(128, action_dim)
+        self.mu      = nn.Linear(128, action_dim)
         self.log_std = nn.Linear(128, action_dim)
 
     def forward(self, s, s_hist, a_hist, hist_len, deterministic, with_logprob):
@@ -495,40 +483,40 @@
         Note: 
         The one-layer LSTM is defined with batch_first=True, hence it expects input in form of:
         x = (batch_size, seq_length, state_shape)
-
+        
         The call <out, (hidden, cell) = LSTM(x)> results in: 
         out:    Output (= hidden state) of LSTM for each time step with shape (batch_size, seq_length, hidden_size).
         hidden: The hidden state of the last time step in each sequence with shape (1, batch_size, hidden_size).
         cell:   The cell state of the last time step in each sequence with shape (1, batch_size, hidden_size).
         """
 
-        # ------ current feature extraction ------
+        #------ current feature extraction ------
         curr_fe = F.relu(self.curr_fe_dense1(s))
         curr_fe = F.relu(self.curr_fe_dense2(curr_fe))
 
-        # ------ memory ------
+        #------ memory ------
         # dense layer
         if self.use_past_actions:
             x_mem = F.relu(self.mem_dense(torch.cat([s_hist, a_hist], dim=2)))
         else:
             x_mem = F.relu(self.mem_dense(s_hist))
-
+        
         # LSTM
-        # self.mem_LSTM.flatten_parameters()
+        #self.mem_LSTM.flatten_parameters()
         extracted_mem, (_, _) = self.mem_LSTM(x_mem)
 
         # get selection index according to history lengths (no-history cases will be masked later)
         h_idx = copy.deepcopy(hist_len)
         h_idx[h_idx == 0] = 1
         h_idx -= 1
-
+        
         # select LSTM output, resulting shape is (batch_size, hidden_dim)
         hidden_mem = extracted_mem[torch.arange(extracted_mem.size(0)), h_idx]
-
+        
         # mask no-history cases to yield zero extracted memory
         hidden_mem[hist_len == 0] = 0.0
 
-        # ------ post combination ------
+        #------ post combination ------
         # concate current feature extraction with generated memory
         x = torch.cat([curr_fe, hidden_mem], dim=1)
 
@@ -536,12 +524,12 @@
         x = F.relu(self.post_comb_dense(x))
 
         # compute mean, log_std and std of Gaussian
-        mu = self.mu(x)
+        mu      = self.mu(x)
         log_std = self.log_std(x)
         log_std = torch.clamp(log_std, self.log_std_min, self.log_std_max)
-        std = torch.exp(log_std)
-
-        # ------ having mu and std, compute actions and log_probs -------
+        std     = torch.exp(log_std)
+        
+        #------ having mu and std, compute actions and log_probs -------
         # construct pre-squashed distribution
         pi_distribution = Normal(mu, std)
 
@@ -550,15 +538,14 @@
             pi_action = mu
         else:
             pi_action = pi_distribution.rsample()
-
+        
         # compute logprob from Gaussian and then correct it for the Tanh squashing
         if with_logprob:
 
-            # this does not exactly match the expression given in Appendix C in the paper, but it is
+            # this does not exactly match the expression given in Appendix C in the paper, but it is 
             # equivalent and according to SpinningUp OpenAI numerically much more stable
             logp_pi = pi_distribution.log_prob(pi_action).sum(axis=1)
-            logp_pi -= (2*(np.log(2) - pi_action -
-                        F.softplus(-2*pi_action))).sum(axis=1)
+            logp_pi -= (2*(np.log(2) - pi_action - F.softplus(-2*pi_action))).sum(axis=1)
 
             # logp_pi sums in both prior steps over all actions,
             # since these are assumed to be independent Gaussians and can thus be factorized into their margins
@@ -571,16 +558,16 @@
         # squash action to [-1, 1]
         pi_action = torch.tanh(pi_action)
 
-        # ------ return ---------
+        #------ return ---------
         # create dict for logging
-        act_net_info = dict(Actor_CurFE=curr_fe.detach().mean().cpu().numpy(),
-                            Actor_ExtMemory=hidden_mem.detach().mean().cpu().numpy())
-
+        act_net_info = dict(Actor_CurFE = curr_fe.detach().mean().cpu().numpy(),
+                            Actor_ExtMemory = hidden_mem.detach().mean().cpu().numpy())
+        
         # return squashed action, it's logprob and logging info
         return pi_action, logp_pi, act_net_info
 
 
-# --------------------- TQC -------------------------------
+#--------------------- TQC -------------------------------
 class TQC_Critics(nn.Module):
     def __init__(self, state_shape, action_dim, n_quantiles, n_critics):
         super().__init__()
@@ -591,15 +578,15 @@
         self.net = nn.Sequential(
             nn.Linear(state_shape + action_dim, 512),
             nn.ReLU(),
-            nn.Linear(512, 512),
+            nn.Linear(512,512),
             nn.ReLU(),
-            nn.Linear(512, 512),
+            nn.Linear(512,512),
             nn.ReLU(),
-            nn.Linear(512, n_quantiles)
+            nn.Linear(512,n_quantiles)
         )
 
         self.nets = [self.net] * n_critics
-
+        
     def forward(self, state, action):
         """
         Args:
@@ -609,18 +596,18 @@
         Returns:
             torch.Size([batch_size, n_critics, n_quantiles])
         """
-        sa = torch.cat((state, action), dim=1).unsqueeze(1)
-
-        quantiles = torch.cat(tuple(net(sa) for net in self.nets), dim=1)
+        sa = torch.cat((state,action),dim = 1).unsqueeze(1)
+
+        quantiles = torch.cat(tuple(net(sa) for net in self.nets),dim=1)
         return quantiles
 
 
-# ------------------------------- RecDQN for FossenEnv --------------------------------
+#------------------------------- RecDQN for FossenEnv --------------------------------
 
 class RecDQN(nn.Module):
     """Defines an LSTM-DQN particularly designed for the FossenEnv. The recursive part is not for sequential observations,
     but for different vessels inside one observation."""
-
+    
     def __init__(self, num_actions, N_TSs) -> None:
         super(RecDQN, self).__init__()
 
@@ -631,24 +618,24 @@
         self.dense1 = nn.Linear(7, 128)
 
         # features for other vessels
-        self.LSTM = nn.LSTM(input_size=6, hidden_size=128,
-                            num_layers=1, batch_first=True)
+        self.LSTM   = nn.LSTM(input_size = 6, hidden_size = 128, num_layers = 1, batch_first = True)
         self.dense2 = nn.Linear(128, 128)
 
         # post combination
         self.post_comb_dense1 = nn.Linear(128 + 128, 128)
         self.post_comb_dense2 = nn.Linear(128, num_actions)
 
+
     def forward(self, s) -> tuple:
         """s is a torch tensor. Shape:
         s:       torch.Size([batch_size, 7 + 6 * N_TSs])
 
         returns: torch.Size([batch_size, num_actions])
-
+        
         Note 1: 
         The one-layer LSTM is defined with batch_first=True, hence it expects input in form of:
         x = (batch_size, seq_length, state_shape)
-
+        
         The call <out, (hidden, cell) = LSTM(x)> results in: 
         out:    Output (= hidden state) of LSTM for each time step with shape (batch_size, seq_length, hidden_size).
         hidden: The hidden state of the last time step in each sequence with shape (1, batch_size, hidden_size).
@@ -662,27 +649,16 @@
 
         # -------------------------------- preprocessing ----------------------------------------
         # extract OS and TS states
-<<<<<<< HEAD
-        s_OS = s[:, :8]                         # torch.Size([batch_size, 8])
-
-        if self.N_TSs > 0:
-
-            s_TS = s[:, 8:]
-            # torch.Size([batch_size, N_TSs, 6])
-            s_TS = s_TS.view(-1, self.N_TSs, 6)
-=======
         s_OS = s[:, :7]                         # torch.Size([batch_size, 7])
         
         if self.N_TSs > 0:
 
             s_TS = s[:, 7:]
             s_TS = s_TS.view(-1, self.N_TSs, 6)     # torch.Size([batch_size, N_TSs, 6])
->>>>>>> 51942b1d
             # Note: The target ships are ordered in descending priority, with nan's at the end of each batch element.
 
             # identify number of observed N_TSs for each batch element, results in torch.Size([batch_size])
-            N_TS_obs = torch.sum(torch.logical_not(
-                torch.isnan(s_TS))[:, :, 0], dim=1)
+            N_TS_obs = torch.sum(torch.logical_not(torch.isnan(s_TS))[:, :, 0], dim=1)
 
             # get selection index according to number of TSs (no-TS cases will be masked later)
             h_idx = copy.deepcopy(N_TS_obs)
@@ -696,7 +672,7 @@
         # --------------------------------- calculations -----------------------------------------
         # process OS
         x_OS = F.relu(self.dense1(s_OS))
-
+       
         if self.N_TSs > 0:
 
             # process TS
@@ -707,7 +683,7 @@
 
             # mask no-TS cases to yield zero extracted information
             x_TS[N_TS_obs == 0] = 0.0
-
+        
         else:
             x_TS = torch.zeros_like(x_OS)
 
@@ -721,81 +697,4 @@
         x = F.relu(self.post_comb_dense1(x))
         x = self.post_comb_dense2(x)
 
-        return x
-
-# ----------------------- CNN for PathFollower -----------------------------------
-
-
-class ComboDQN(nn.Module):
-    """ComboDQN is hard-coded for the PathFollower Environment. 
-    Currently it takes three images of 120x120 Pixels (120x120x3) which will first be passed through
-    2 Conv2d layers before being concatenated with the environments' features in a dense layer.
-
-    """
-
-    def __init__(self, height: int, width: int, n_actions: int):
-        super().__init__()
-
-        # CNN ----------------------------
-
-        out_channels = 64
-
-        self.conv1 = nn.Conv2d(
-            in_channels=3,
-            out_channels=32,
-            kernel_size=8,
-            stride=4
-        )
-
-        height = self._output_size(height, kernel_size=8, stride=4)
-        width = self._output_size(width, kernel_size=8, stride=4)
-
-        self.conv2 = nn.Conv2d(
-            in_channels=32,
-            out_channels=out_channels,
-            kernel_size=4,
-            stride=2
-        )
-
-        height = self._output_size(height, kernel_size=4, stride=2)
-        width = self._output_size(width, kernel_size=4, stride=2)
-
-        # calculate input size for FC layer (which is size of a single feature map multiplied by number of out_channels)
-        self.in_size_FC = height * width * out_channels
-
-        # Dense layers ----------------------
-
-        self.featurefc = nn.Linear(7, fo := 128)
-        self.fc1 = nn.Linear(self.in_size_FC + fo, 256)
-        self.fc2 = nn.Linear(256, n_actions)
-
-    def _output_size(self, size, kernel_size=3, stride=1):
-        """Computes for given height or width (here named 'size') of ONE input channel, given
-        kernel (or filter) size and stride, the resulting size (again: height or width) of the feature map.
-        Note: This formula assumes padding = 0 and dilation = 1."""
-
-        return (size - (kernel_size - 1) - 1) // stride + 1
-
-    def forward(self, s: Tuple[np.ndarray, np.ndarray]):
-
-        print(s.shape)
-        image = torch.reshape(s[:, :-7], (-1, 3, 120, 120))
-        feature = s[:, -7:]
-
-        i = F.relu(self.conv1(image))
-        i = F.relu(self.conv2(i))
-
-        # reshape from torch.Size([batch_size, out_channels, out_height, out_width]) to
-        # torch.Size([batch_size, out_channels * out_height * out_width])
-        i = i.view(i.shape[0], -1)
-
-        # Pass the feature vector through its own dense layer
-        f = F.relu(self.featurefc(feature))
-
-        # Cat feature and CNN output
-        s = torch.cat([i, f], dim=1)
-
-        # Final dense layer
-        s = F.relu(self.fc1(s))
-
-        return self.fc2(s)+        return x