import argparse
import random
import gym
import gym_minatar
import gym_pygame
import numpy as np
import torch

import tud_rl.agents.discrete as agents

from tud_rl.agents.base import _Agent
from tud_rl.common.configparser import ConfigFile
from tud_rl.envs.MountainCar import MountainCar
from tud_rl.envs.FossenEnv import *
from tud_rl.envs.PathFollower import PathFollower
from tud_rl.wrappers import get_wrapper
from tud_rl.configs.discrete_actions import __path__ as c_path


def visualize_policy(env: gym.Env, agent: _Agent, c: ConfigFile):

    for _ in range(c.eval_episodes):

        # get initial state
        s = env.reset()

        # potentially normalize it
        if c.input_norm:
            s = agent.inp_normalizer.normalize(s, mode=agent.mode)

        cur_ret = 0
        d = False
        eval_epi_steps = 0

        while not d:

            eval_epi_steps += 1

            # render env
            env.render()

            # select action
            a = agent.select_action(s)

            # perform step
            s2, r, d, _ = env.step(a)

            # potentially normalize s2
            if c.input_norm:
                s2 = agent.inp_normalizer.normalize(s2, mode=agent.mode)

            # s becomes s2
            s = s2
            cur_ret += r

            # break option
            if eval_epi_steps == c.Env.max_episode_steps:
                break

        print(cur_ret)


def test(c: ConfigFile, agent_name: str):
    # init env
    env = gym.make(c.Env.name, **c.Env.env_kwargs)

    # wrappers
    for wrapper in c.Env.wrappers:
        wrapper_kwargs = c.Env.wrappers[wrapper]
        env: gym.Env = get_wrapper(name=wrapper, env=env, **wrapper_kwargs)

    # get state_shape
    if c.Env.state_type == "image":
        assert "MinAtar" in c.Env.name, "Only MinAtar-interface available for images."

        # careful, MinAtar constructs state as
        # (height, width, in_channels), which is NOT aligned with PyTorch
        c.state_shape = (env.observation_space.shape[2],
                         *env.observation_space.shape[0:2])

    elif c.Env.state_type == "feature":
        c.state_shape = env.observation_space.shape[0]

    # mode and num actions
    c.mode = "test"
    c.num_actions = env.action_space.n

    # seeding
    env.seed(c.seed)
    torch.manual_seed(c.seed)
    np.random.seed(c.seed)
    random.seed(c.seed)

    if agent_name[-1].islower():
        base_agent = agent_name[:-2] + "Agent"
    else:
        base_agent = agent_name + "Agent"

    # init agent
    agent_: type = getattr(agents, base_agent)  # Get agent class by name
    agent: _Agent = agent_(c, agent_name)  # Instantiate agent

    # visualization
    visualize_policy(env=env, agent=agent, c=c)


if __name__ == "__main__":

    # get config and name of agent
    parser = argparse.ArgumentParser()
<<<<<<< HEAD
    parser.add_argument("--config_file", type=str, default="pathfollower.yaml")
    parser.add_argument("--agent_name", type=str, default="SCDQN_b")
    #parser.add_argument("--dqn_weights", type=str, default="/home/niklaspaulig/Dropbox/TU Dresden/hpc/experiments/DQN_PathFollower-v0_5000-3°-nonstop_2022-03-28_27611/DQN_weights.pth")
    #parser.add_argument("--dqn_weights", type=str, default="/home/niklaspaulig/Dropbox/TU Dresden/experiments/DQN_PathFollower-v0_seiun_2022-03-30_27611/DQN_weights.pth")
    #parser.add_argument("--dqn_weights", type=str,default="/home/niklaspaulig/Dropbox/TU Dresden/hpc/experiments/SCDQN_b_PathFollower-v0_2000-5-seiun-norot-5th_2022-03-31_21442/SCDQN_b_weights.pth")
    #parser.add_argument("--dqn_weights", type=str,default="/home/niklaspaulig/Dropbox/TU Dresden/experiments/SCDQN_b_PathFollower-v0_2000-5-seiun-full-5th_2022-04-02_88341/SCDQN_b_weights.pth")
    parser.add_argument("--dqn_weights", type=str,
                        default="/home/neural/Dropbox/TU Dresden/hpc/experiments/SCDQN_b_PathFollower-v0_5000-k-pretrained_2022-04-05_91980/SCDQN_b_weights.pth")
=======
    parser.add_argument("--config_file", type=str, default="FossenEnv.json")
    parser.add_argument("--agent_name", type=str, default="DDQN")
    parser.add_argument("--dqn_weights", type=str, default="DDQN_weights.pth")
>>>>>>> 51942b1d
    args = parser.parse_args()

    config_path = c_path[0] + "/" + args.config_file

    config = ConfigFile(config_path)

    # handle maximum episode steps
    if config.Env.max_episode_steps == -1:
        config.Env.max_episode_steps = np.inf

    test(config, args.agent_name, args.dqn_weights)<|MERGE_RESOLUTION|>--- conflicted
+++ resolved
@@ -1,31 +1,39 @@
 import argparse
+import copy
+import json
+import pickle
 import random
+import time
+
 import gym
 import gym_minatar
 import gym_pygame
 import numpy as np
 import torch
-
-import tud_rl.agents.discrete as agents
-
-from tud_rl.agents.base import _Agent
-from tud_rl.common.configparser import ConfigFile
 from tud_rl.envs.MountainCar import MountainCar
 from tud_rl.envs.FossenEnv import *
-from tud_rl.envs.PathFollower import PathFollower
-from tud_rl.wrappers import get_wrapper
-from tud_rl.configs.discrete_actions import __path__ as c_path
+from tud_rl.wrappers.MinAtar_wrapper import MinAtar_wrapper
+from tud_rl.agents.discrete.BootDQN import BootDQNAgent
+from tud_rl.agents.discrete.DDQN import DDQNAgent
+from tud_rl.agents.discrete.DQN import DQNAgent
+from tud_rl.agents.discrete.EnsembleDQN import EnsembleDQNAgent
+from tud_rl.agents.discrete.KEBootDQN import KEBootDQNAgent
+from tud_rl.agents.discrete.MaxMinDQN import MaxMinDQNAgent
+from tud_rl.agents.discrete.SCDQN import SCDQNAgent
+from tud_rl.agents.discrete.RecDQN import RecDQNAgent
+from tud_rl.common.logging_plot import plot_from_progress
+from tud_rl.configs.discrete_actions import __path__
 
 
-def visualize_policy(env: gym.Env, agent: _Agent, c: ConfigFile):
-
-    for _ in range(c.eval_episodes):
+def visualize_policy(env, agent, c):
+    
+    for _ in range(c["eval_episodes"]):
 
         # get initial state
         s = env.reset()
 
         # potentially normalize it
-        if c.input_norm:
+        if c["input_norm"]:
             s = agent.inp_normalizer.normalize(s, mode=agent.mode)
 
         cur_ret = 0
@@ -41,12 +49,13 @@
 
             # select action
             a = agent.select_action(s)
-
+            #a = 2
+            
             # perform step
             s2, r, d, _ = env.step(a)
 
             # potentially normalize s2
-            if c.input_norm:
+            if c["input_norm"]:
                 s2 = agent.inp_normalizer.normalize(s2, mode=agent.mode)
 
             # s becomes s2
@@ -54,51 +63,49 @@
             cur_ret += r
 
             # break option
-            if eval_epi_steps == c.Env.max_episode_steps:
+            if eval_epi_steps == c["env"]["max_episode_steps"]:
                 break
 
         print(cur_ret)
 
 
-def test(c: ConfigFile, agent_name: str):
+def test(c, agent_name, dqn_weights):
     # init env
-    env = gym.make(c.Env.name, **c.Env.env_kwargs)
+    env = gym.make(c["env"]["name"], **c["env"]["env_kwargs"])
 
     # wrappers
-    for wrapper in c.Env.wrappers:
-        wrapper_kwargs = c.Env.wrappers[wrapper]
-        env: gym.Env = get_wrapper(name=wrapper, env=env, **wrapper_kwargs)
+    for wrapper in c["env"]["wrappers"]:
+        wrapper_kwargs = c["env"]["wrapper_kwargs"][wrapper]
+        env = eval(wrapper)(env, **wrapper_kwargs)
 
     # get state_shape
-    if c.Env.state_type == "image":
-        assert "MinAtar" in c.Env.name, "Only MinAtar-interface available for images."
+    if c["env"]["state_type"] == "image":
+        assert "MinAtar" in c["env"]["name"], "Only MinAtar-interface available for images."
 
-        # careful, MinAtar constructs state as
-        # (height, width, in_channels), which is NOT aligned with PyTorch
-        c.state_shape = (env.observation_space.shape[2],
-                         *env.observation_space.shape[0:2])
-
-    elif c.Env.state_type == "feature":
-        c.state_shape = env.observation_space.shape[0]
+        # careful, MinAtar constructs state as (height, width, in_channels), which is NOT aligned with PyTorch
+        c["state_shape"] = (env.observation_space.shape[2], *env.observation_space.shape[0:2])
+    
+    elif c["env"]["state_type"] == "feature":
+        c["state_shape"] = env.observation_space.shape[0]
 
     # mode and num actions
-    c.mode = "test"
-    c.num_actions = env.action_space.n
+    c["mode"] = "test"
+    c["num_actions"] = env.action_space.n
+
+    # prior weights
+    c["dqn_weights"] = dqn_weights
 
     # seeding
-    env.seed(c.seed)
-    torch.manual_seed(c.seed)
-    np.random.seed(c.seed)
-    random.seed(c.seed)
-
-    if agent_name[-1].islower():
-        base_agent = agent_name[:-2] + "Agent"
-    else:
-        base_agent = agent_name + "Agent"
+    env.seed(c["seed"])
+    torch.manual_seed(c["seed"])
+    np.random.seed(c["seed"])
+    random.seed(c["seed"])
 
     # init agent
-    agent_: type = getattr(agents, base_agent)  # Get agent class by name
-    agent: _Agent = agent_(c, agent_name)  # Instantiate agent
+    if agent_name[-1].islower():
+        agent = eval(agent_name[:-2] + "Agent")(c, agent_name)
+    else:
+        agent = eval(agent_name + "Agent")(c, agent_name)
 
     # visualization
     visualize_policy(env=env, agent=agent, c=c)
@@ -108,28 +115,27 @@
 
     # get config and name of agent
     parser = argparse.ArgumentParser()
-<<<<<<< HEAD
-    parser.add_argument("--config_file", type=str, default="pathfollower.yaml")
-    parser.add_argument("--agent_name", type=str, default="SCDQN_b")
-    #parser.add_argument("--dqn_weights", type=str, default="/home/niklaspaulig/Dropbox/TU Dresden/hpc/experiments/DQN_PathFollower-v0_5000-3°-nonstop_2022-03-28_27611/DQN_weights.pth")
-    #parser.add_argument("--dqn_weights", type=str, default="/home/niklaspaulig/Dropbox/TU Dresden/experiments/DQN_PathFollower-v0_seiun_2022-03-30_27611/DQN_weights.pth")
-    #parser.add_argument("--dqn_weights", type=str,default="/home/niklaspaulig/Dropbox/TU Dresden/hpc/experiments/SCDQN_b_PathFollower-v0_2000-5-seiun-norot-5th_2022-03-31_21442/SCDQN_b_weights.pth")
-    #parser.add_argument("--dqn_weights", type=str,default="/home/niklaspaulig/Dropbox/TU Dresden/experiments/SCDQN_b_PathFollower-v0_2000-5-seiun-full-5th_2022-04-02_88341/SCDQN_b_weights.pth")
-    parser.add_argument("--dqn_weights", type=str,
-                        default="/home/neural/Dropbox/TU Dresden/hpc/experiments/SCDQN_b_PathFollower-v0_5000-k-pretrained_2022-04-05_91980/SCDQN_b_weights.pth")
-=======
     parser.add_argument("--config_file", type=str, default="FossenEnv.json")
     parser.add_argument("--agent_name", type=str, default="DDQN")
     parser.add_argument("--dqn_weights", type=str, default="DDQN_weights.pth")
->>>>>>> 51942b1d
     args = parser.parse_args()
 
-    config_path = c_path[0] + "/" + args.config_file
+    # read config file
+    with open(__path__._path[0] + "/" + args.config_file) as f:
+        c = json.load(f)
 
-    config = ConfigFile(config_path)
+    # convert certain keys in integers
+    for key in ["seed", "timesteps", "epoch_length", "eval_episodes", "eps_decay_steps", "tgt_update_freq",\
+        "buffer_length", "act_start_step", "upd_start_step", "upd_every", "batch_size"]:
+        c[key] = int(c[key])
 
     # handle maximum episode steps
-    if config.Env.max_episode_steps == -1:
-        config.Env.max_episode_steps = np.inf
+    if c["env"]["max_episode_steps"] == -1:
+        c["env"]["max_episode_steps"] = np.inf
+    else:
+        c["env"]["max_episode_steps"] = int(c["env"]["max_episode_steps"])
 
-    test(config, args.agent_name, args.dqn_weights)+    # set number of torch threads
+    torch.set_num_threads(torch.get_num_threads())
+
+    test(c, args.agent_name, args.dqn_weights)