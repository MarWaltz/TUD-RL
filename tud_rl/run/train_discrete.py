import pickle
import random
import time
import gym
import gym_minatar
import gym_pygame
import numpy as np
import torch

import tud_rl.agents.discrete as agents

from tud_rl.agents.base import _Agent, _BootAgent
from tud_rl.common.configparser import ConfigFile
from tud_rl.common.logging_func import EpochLogger
from tud_rl.envs.MountainCar import MountainCar
from tud_rl.envs.FossenEnv import *
<<<<<<< HEAD
from tud_rl.wrappers import get_wrapper
=======
from tud_rl.wrappers.MinAtar_wrapper import MinAtar_wrapper
from tud_rl.agents.discrete.BootDQN import BootDQNAgent
from tud_rl.agents.discrete.DDQN import DDQNAgent
from tud_rl.agents.discrete.DQN import DQNAgent
from tud_rl.agents.discrete.ACCDDQN import ACCDDQNAgent
from tud_rl.agents.discrete.EnsembleDQN import EnsembleDQNAgent
from tud_rl.agents.discrete.KEBootDQN import KEBootDQNAgent
from tud_rl.agents.discrete.MaxMinDQN import MaxMinDQNAgent
from tud_rl.agents.discrete.SCDQN import SCDQNAgent
from tud_rl.agents.discrete.RecDQN import RecDQNAgent
>>>>>>> 51942b1d
from tud_rl.common.logging_plot import plot_from_progress


def evaluate_policy(test_env: gym.Env, agent: _Agent, c: ConfigFile):

    # go greedy
    agent.mode = "test"

    rets = []

    for _ in range(c.eval_episodes):

        # get initial state
        s = test_env.reset()
        if c.input_norm:
            s = agent.inp_normalizer.normalize(s, mode=agent.mode)

        cur_ret = 0
        d = False
        eval_epi_steps = 0

        while not d:

            eval_epi_steps += 1

            # select action
            a = agent.select_action(s)

            # perform step
            s2, r, d, _ = test_env.step(a)

            # potentially normalize s2
            if c.input_norm:
                s2 = agent.inp_normalizer.normalize(s2, mode=agent.mode)

            # s becomes s2
            s = s2
            cur_ret += r

            # break option
            if eval_epi_steps == c.Env.max_episode_steps:
                break

        # append return
        rets.append(cur_ret)

    # continue training
    agent.mode = "train"

    return rets


def train(c: ConfigFile, agent_name: str):
    """Main training loop."""

    # measure computation time
    start_time = time.time()

    # init envs
    env = gym.make(c.Env.name, **c.Env.env_kwargs)
    test_env = gym.make(c.Env.name, **c.Env.env_kwargs)

    # wrappers
    for wrapper in c.Env.wrappers:
        wrapper_kwargs = c.Env.wrapper_kwargs[wrapper]
        env: gym.Env = get_wrapper(wrapper, env, **wrapper_kwargs)
        test_env: gym.Env = get_wrapper(wrapper, test_env, **wrapper_kwargs)

    # get state_shape
    if c.Env.state_type == "image":
        if "MinAtar" in c.Env.name:
            # careful, MinAtar constructs state as (height, width, in_channels), which is NOT aligned with PyTorch
            c.state_shape = (
                env.observation_space.shape[2], *env.observation_space.shape[0:2])
        else:
            c.state_shape = env.observation_space.shape[0]

    elif c.Env.state_type == "feature":
        c.state_shape = env.observation_space.shape[0]

    # mode and num actions
    c.mode = "train"
    c.num_actions = env.action_space.n

    # seeding
    env.seed(c.seed)
    test_env.seed(c.seed)
    torch.manual_seed(c.seed)
    np.random.seed(c.seed)
    random.seed(c.seed)

    if agent_name[-1].islower():
        base_agent = agent_name[:-2] + "Agent"
    else:
        base_agent = agent_name + "Agent"

    # init agent
    agent_: type = getattr(agents, base_agent)  # Get agent class by name
    agent: _Agent = agent_(c, agent_name)  # Instantiate agent

    # Initialize logging
    agent.logger = EpochLogger(
        alg_str=agent.name,
        env_str=c.Env.name,
        info=c.Env.info,
        output_dir=c.output_dir if hasattr(c, "output_dir") else None)

    agent.logger.save_config({"agent_name": agent.name, **c.config_dict})
    agent.print_params(agent.n_params, mode=0)

    # get initial state and normalize it
    s = env.reset()
    if c.input_norm:
        s = agent.inp_normalizer.normalize(s, mode=agent.mode)

    # init epi step counter and epi return
    epi_steps = 0
    epi_ret = 0

    # main loop
    for total_steps in range(c.timesteps):

        epi_steps += 1

        # select action
        if total_steps < c.act_start_step:
            a = np.random.randint(
                low=0, high=agent.num_actions, size=1, dtype=int).item()
        else:
            a = agent.select_action(s)

        # perform step
        s2, r, d, _ = env.step(a)

        # Ignore "done" if it comes from hitting the time horizon of the environment
        d = False if epi_steps == c.Env.max_episode_steps else d

        # potentially normalize s2
        if c.input_norm:
            s2 = agent.inp_normalizer.normalize(s2, mode=agent.mode)

        # add epi ret
        epi_ret += r

        # memorize
        agent.memorize(s, a, r, s2, d)

        # train
        if (total_steps >= c.upd_start_step) and (total_steps % c.upd_every == 0):
            for _ in range(c.upd_every):
                agent.train()

        # s becomes s2
        s = s2

        # end of episode handling
        if d or (epi_steps == c.Env.max_episode_steps):

            # reset active head for BootDQN
            if "Boot" in agent_name:
                agent: _BootAgent
                agent.reset_active_head()

            # reset to initial state and normalize it
            s = env.reset()
            if c.input_norm:
                s = agent.inp_normalizer.normalize(s, mode=agent.mode)

            # log episode return
            agent.logger.store(Epi_Ret=epi_ret)

            # reset epi steps and epi ret
            epi_steps = 0
            epi_ret = 0

        # end of epoch handling
        if (total_steps + 1) % c.epoch_length == 0 and (total_steps + 1) > c.upd_start_step:

            epoch = (total_steps + 1) // c.epoch_length

            # evaluate agent with deterministic policy
            eval_ret = evaluate_policy(test_env=test_env, agent=agent, c=c)
            for ret in eval_ret:
                agent.logger.store(Eval_ret=ret)

            # log and dump tabular
            agent.logger.log_tabular("Epoch", epoch)
            agent.logger.log_tabular("Timestep", total_steps)
            agent.logger.log_tabular(
                "Runtime_in_h", (time.time() - start_time) / 3600)
            agent.logger.log_tabular("Epi_Ret", with_min_and_max=True)
            agent.logger.log_tabular("Eval_ret", with_min_and_max=True)
            agent.logger.log_tabular("Q_val", with_min_and_max=True)
            agent.logger.log_tabular("Loss", average_only=True)
            agent.logger.dump_tabular()

            # create evaluation plot based on current 'progress.txt'
            plot_from_progress(
                dir=agent.logger.output_dir,
                alg=agent.name,
                env_str=c.Env.name,
                info=c.Env.info)

            # save weights
            if not any([word in agent.name for word in ["ACCDDQN", "Ensemble", "MaxMin"]]):
                torch.save(agent.DQN.state_dict(),
                           f"{agent.logger.output_dir}/{agent.name}_weights.pth")

<<<<<<< HEAD
            # save input normalizer values
            if c.input_norm:
                with open(f"{agent.logger.output_dir}/{agent.name}_inp_norm_values.pickle", "wb") as f:
                    pickle.dump(agent.inp_normalizer.get_for_save(), f)
=======
    # get config and name of agent
    parser = argparse.ArgumentParser()
    parser.add_argument("--config_file", type=str, default="FossenEnv.json")
    parser.add_argument("--lr", type=float, default=None)
    parser.add_argument("--seed", type=int, default=None)
    parser.add_argument("--agent_name", type=str, default="DDQN")
    args = parser.parse_args()

    # read config file
    with open(__path__._path[0] + "/" + args.config_file) as f:
        c = json.load(f)

    # potentially overwrite lr and seed
    if args.lr is not None:
        c["lr"] = args.lr
    if args.seed is not None:
        c["seed"] = args.seed

    # convert certain keys in integers
    for key in ["seed", "timesteps", "epoch_length", "eval_episodes", "eps_decay_steps", "tgt_update_freq",\
        "buffer_length", "act_start_step", "upd_start_step", "upd_every", "batch_size"]:
        c[key] = int(c[key])

    # handle maximum episode steps
    if c["env"]["max_episode_steps"] == -1:
        c["env"]["max_episode_steps"] = np.inf
    else:
        c["env"]["max_episode_steps"] = int(c["env"]["max_episode_steps"])

    # set number of torch threads
    torch.set_num_threads(torch.get_num_threads())

    train(c, args.agent_name)
>>>>>>> 51942b1d
<|MERGE_RESOLUTION|>--- conflicted
+++ resolved
@@ -1,22 +1,16 @@
+import argparse
+import json
 import pickle
 import random
 import time
+
 import gym
 import gym_minatar
 import gym_pygame
 import numpy as np
 import torch
-
-import tud_rl.agents.discrete as agents
-
-from tud_rl.agents.base import _Agent, _BootAgent
-from tud_rl.common.configparser import ConfigFile
-from tud_rl.common.logging_func import EpochLogger
 from tud_rl.envs.MountainCar import MountainCar
 from tud_rl.envs.FossenEnv import *
-<<<<<<< HEAD
-from tud_rl.wrappers import get_wrapper
-=======
 from tud_rl.wrappers.MinAtar_wrapper import MinAtar_wrapper
 from tud_rl.agents.discrete.BootDQN import BootDQNAgent
 from tud_rl.agents.discrete.DDQN import DDQNAgent
@@ -27,22 +21,22 @@
 from tud_rl.agents.discrete.MaxMinDQN import MaxMinDQNAgent
 from tud_rl.agents.discrete.SCDQN import SCDQNAgent
 from tud_rl.agents.discrete.RecDQN import RecDQNAgent
->>>>>>> 51942b1d
 from tud_rl.common.logging_plot import plot_from_progress
-
-
-def evaluate_policy(test_env: gym.Env, agent: _Agent, c: ConfigFile):
+from tud_rl.configs.discrete_actions import __path__
+
+
+def evaluate_policy(test_env, agent, c):
 
     # go greedy
     agent.mode = "test"
-
+    
     rets = []
-
-    for _ in range(c.eval_episodes):
+    
+    for _ in range(c["eval_episodes"]):
 
         # get initial state
         s = test_env.reset()
-        if c.input_norm:
+        if c["input_norm"]:
             s = agent.inp_normalizer.normalize(s, mode=agent.mode)
 
         cur_ret = 0
@@ -55,12 +49,12 @@
 
             # select action
             a = agent.select_action(s)
-
+            
             # perform step
             s2, r, d, _ = test_env.step(a)
 
             # potentially normalize s2
-            if c.input_norm:
+            if c["input_norm"]:
                 s2 = agent.inp_normalizer.normalize(s2, mode=agent.mode)
 
             # s becomes s2
@@ -68,9 +62,9 @@
             cur_ret += r
 
             # break option
-            if eval_epi_steps == c.Env.max_episode_steps:
+            if eval_epi_steps == c["env"]["max_episode_steps"]:
                 break
-
+        
         # append return
         rets.append(cur_ret)
 
@@ -80,133 +74,116 @@
     return rets
 
 
-def train(c: ConfigFile, agent_name: str):
+def train(c, agent_name):
     """Main training loop."""
 
     # measure computation time
     start_time = time.time()
-
+    
     # init envs
-    env = gym.make(c.Env.name, **c.Env.env_kwargs)
-    test_env = gym.make(c.Env.name, **c.Env.env_kwargs)
+    env = gym.make(c["env"]["name"], **c["env"]["env_kwargs"])
+    test_env = gym.make(c["env"]["name"], **c["env"]["env_kwargs"])
 
     # wrappers
-    for wrapper in c.Env.wrappers:
-        wrapper_kwargs = c.Env.wrapper_kwargs[wrapper]
-        env: gym.Env = get_wrapper(wrapper, env, **wrapper_kwargs)
-        test_env: gym.Env = get_wrapper(wrapper, test_env, **wrapper_kwargs)
+    for wrapper in c["env"]["wrappers"]:
+        wrapper_kwargs = c["env"]["wrapper_kwargs"][wrapper]
+        env = eval(wrapper)(env, **wrapper_kwargs)
+        test_env = eval(wrapper)(test_env, **wrapper_kwargs)
 
     # get state_shape
-    if c.Env.state_type == "image":
-        if "MinAtar" in c.Env.name:
-            # careful, MinAtar constructs state as (height, width, in_channels), which is NOT aligned with PyTorch
-            c.state_shape = (
-                env.observation_space.shape[2], *env.observation_space.shape[0:2])
-        else:
-            c.state_shape = env.observation_space.shape[0]
-
-    elif c.Env.state_type == "feature":
-        c.state_shape = env.observation_space.shape[0]
+    if c["env"]["state_type"] == "image":
+        assert "MinAtar" in c["env"]["name"], "Only MinAtar-interface available for images."
+
+        # careful, MinAtar constructs state as (height, width, in_channels), which is NOT aligned with PyTorch
+        c["state_shape"] = (env.observation_space.shape[2], *env.observation_space.shape[0:2])
+    
+    elif c["env"]["state_type"] == "feature":
+        c["state_shape"] = env.observation_space.shape[0]
 
     # mode and num actions
-    c.mode = "train"
-    c.num_actions = env.action_space.n
+    c["mode"] = "train"
+    c["num_actions"] = env.action_space.n
 
     # seeding
-    env.seed(c.seed)
-    test_env.seed(c.seed)
-    torch.manual_seed(c.seed)
-    np.random.seed(c.seed)
-    random.seed(c.seed)
-
+    env.seed(c["seed"])
+    test_env.seed(c["seed"])
+    torch.manual_seed(c["seed"])
+    np.random.seed(c["seed"])
+    random.seed(c["seed"])
+
+    # init agent
     if agent_name[-1].islower():
-        base_agent = agent_name[:-2] + "Agent"
+        agent = eval(agent_name[:-2] + "Agent")(c, agent_name)
     else:
-        base_agent = agent_name + "Agent"
-
-    # init agent
-    agent_: type = getattr(agents, base_agent)  # Get agent class by name
-    agent: _Agent = agent_(c, agent_name)  # Instantiate agent
-
-    # Initialize logging
-    agent.logger = EpochLogger(
-        alg_str=agent.name,
-        env_str=c.Env.name,
-        info=c.Env.info,
-        output_dir=c.output_dir if hasattr(c, "output_dir") else None)
-
-    agent.logger.save_config({"agent_name": agent.name, **c.config_dict})
-    agent.print_params(agent.n_params, mode=0)
+        agent = eval(agent_name + "Agent")(c, agent_name)
 
     # get initial state and normalize it
     s = env.reset()
-    if c.input_norm:
+    if c["input_norm"]:
         s = agent.inp_normalizer.normalize(s, mode=agent.mode)
 
     # init epi step counter and epi return
     epi_steps = 0
     epi_ret = 0
-
-    # main loop
-    for total_steps in range(c.timesteps):
+    
+    # main loop    
+    for total_steps in range(c["timesteps"]):
 
         epi_steps += 1
-
+        
         # select action
-        if total_steps < c.act_start_step:
-            a = np.random.randint(
-                low=0, high=agent.num_actions, size=1, dtype=int).item()
+        if total_steps < c["act_start_step"]:
+            a = np.random.randint(low=0, high=agent.num_actions, size=1, dtype=int).item()
         else:
             a = agent.select_action(s)
-
+        
         # perform step
         s2, r, d, _ = env.step(a)
-
+        
         # Ignore "done" if it comes from hitting the time horizon of the environment
-        d = False if epi_steps == c.Env.max_episode_steps else d
+        d = False if epi_steps == c["env"]["max_episode_steps"] else d
 
         # potentially normalize s2
-        if c.input_norm:
+        if c["input_norm"]:
             s2 = agent.inp_normalizer.normalize(s2, mode=agent.mode)
 
         # add epi ret
         epi_ret += r
-
+        
         # memorize
         agent.memorize(s, a, r, s2, d)
 
         # train
-        if (total_steps >= c.upd_start_step) and (total_steps % c.upd_every == 0):
-            for _ in range(c.upd_every):
+        if (total_steps >= c["upd_start_step"]) and (total_steps % c["upd_every"] == 0):
+            for _ in range(c["upd_every"]):
                 agent.train()
 
         # s becomes s2
         s = s2
 
         # end of episode handling
-        if d or (epi_steps == c.Env.max_episode_steps):
-
+        if d or (epi_steps == c["env"]["max_episode_steps"]):
+ 
             # reset active head for BootDQN
             if "Boot" in agent_name:
-                agent: _BootAgent
                 agent.reset_active_head()
 
             # reset to initial state and normalize it
             s = env.reset()
-            if c.input_norm:
+            if c["input_norm"]:
                 s = agent.inp_normalizer.normalize(s, mode=agent.mode)
-
+            
             # log episode return
             agent.logger.store(Epi_Ret=epi_ret)
-
+            
             # reset epi steps and epi ret
             epi_steps = 0
             epi_ret = 0
 
         # end of epoch handling
-        if (total_steps + 1) % c.epoch_length == 0 and (total_steps + 1) > c.upd_start_step:
-
-            epoch = (total_steps + 1) // c.epoch_length
+        if (total_steps + 1) % c["epoch_length"] == 0 and (total_steps + 1) > c["upd_start_step"]:
+
+            epoch = (total_steps + 1) // c["epoch_length"]
 
             # evaluate agent with deterministic policy
             eval_ret = evaluate_policy(test_env=test_env, agent=agent, c=c)
@@ -216,8 +193,7 @@
             # log and dump tabular
             agent.logger.log_tabular("Epoch", epoch)
             agent.logger.log_tabular("Timestep", total_steps)
-            agent.logger.log_tabular(
-                "Runtime_in_h", (time.time() - start_time) / 3600)
+            agent.logger.log_tabular("Runtime_in_h", (time.time() - start_time) / 3600)
             agent.logger.log_tabular("Epi_Ret", with_min_and_max=True)
             agent.logger.log_tabular("Eval_ret", with_min_and_max=True)
             agent.logger.log_tabular("Q_val", with_min_and_max=True)
@@ -225,23 +201,20 @@
             agent.logger.dump_tabular()
 
             # create evaluation plot based on current 'progress.txt'
-            plot_from_progress(
-                dir=agent.logger.output_dir,
-                alg=agent.name,
-                env_str=c.Env.name,
-                info=c.Env.info)
+            plot_from_progress(dir=agent.logger.output_dir, alg=agent.name, env_str=c["env"]["name"], info=c["env"]["info"])
 
             # save weights
             if not any([word in agent.name for word in ["ACCDDQN", "Ensemble", "MaxMin"]]):
-                torch.save(agent.DQN.state_dict(),
-                           f"{agent.logger.output_dir}/{agent.name}_weights.pth")
-
-<<<<<<< HEAD
-            # save input normalizer values
-            if c.input_norm:
+                torch.save(agent.DQN.state_dict(), f"{agent.logger.output_dir}/{agent.name}_weights.pth")
+    
+            # save input normalizer values 
+            if c["input_norm"]:
                 with open(f"{agent.logger.output_dir}/{agent.name}_inp_norm_values.pickle", "wb") as f:
                     pickle.dump(agent.inp_normalizer.get_for_save(), f)
-=======
+
+
+if __name__ == "__main__":
+
     # get config and name of agent
     parser = argparse.ArgumentParser()
     parser.add_argument("--config_file", type=str, default="FossenEnv.json")
@@ -274,5 +247,4 @@
     # set number of torch threads
     torch.set_num_threads(torch.get_num_threads())
 
-    train(c, args.agent_name)
->>>>>>> 51942b1d
+    train(c, args.agent_name)